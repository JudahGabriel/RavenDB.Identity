--- conflicted
+++ resolved
@@ -32,27 +32,19 @@
         private readonly Func<IAsyncDocumentSession> getSessionFunc;
         private IAsyncDocumentSession _session;
 
-<<<<<<< HEAD
         /// <summary>
         /// Creates a new user store that uses the Raven document session returned from the specified session fetcher.
         /// </summary>
         /// <param name="getSession">The function that gets the Raven document session.</param>
-=======
-        /// <inheritdoc />
->>>>>>> e898bf6f
         public UserStore(Func<IAsyncDocumentSession> getSession)
         {
             this.getSessionFunc = getSession;
         }
 
-<<<<<<< HEAD
         /// <summary>
         /// Creates a new user store that uses the specified Raven document session.
         /// </summary>
         /// <param name="session"></param>
-=======
-        /// <inheritdoc />
->>>>>>> e898bf6f
         public UserStore(IAsyncDocumentSession session)
         {
             this._session = session;
@@ -60,13 +52,9 @@
 
         #region IDispoable implementation
 
-<<<<<<< HEAD
         /// <summary>
         /// Disposes the user store.
         /// </summary>
-=======
-        /// <inheritdoc />
->>>>>>> e898bf6f
         public void Dispose()
         {
             _disposed = true;
@@ -119,16 +107,7 @@
             return Task.CompletedTask;
         }
 
-<<<<<<< HEAD
-        /// <inheritdoc />
-=======
-        /// <summary>
-        /// Creates a user asynchronously.
-        /// </summary>
-        /// <param name="user"></param>
-        /// <param name="cancellationToken"></param>
-        /// <returns></returns>
->>>>>>> e898bf6f
+        /// <inheritdoc />
         public async Task<IdentityResult> CreateAsync(TUser user, CancellationToken cancellationToken)
         {
             ThrowIfNullDisposedCancelled(user, cancellationToken);
@@ -319,11 +298,7 @@
         }
 
         /// <inheritdoc />
-<<<<<<< HEAD
-        public Task<IList<TUser>> GetUsersForClaimAsync(Claim claim, CancellationToken cancellationToken)
-=======
         public async Task<IList<TUser>> GetUsersForClaimAsync(Claim claim, CancellationToken cancellationToken)
->>>>>>> e898bf6f
         {
             ThrowIfDisposedOrCancelled(cancellationToken);
             if (claim == null)
@@ -403,11 +378,7 @@
         }
 
         /// <inheritdoc />
-<<<<<<< HEAD
-        public Task<IList<TUser>> GetUsersInRoleAsync(string roleName, CancellationToken cancellationToken)
-=======
         public async Task<IList<TUser>> GetUsersInRoleAsync(string roleName, CancellationToken cancellationToken)
->>>>>>> e898bf6f
         {
             ThrowIfDisposedOrCancelled(cancellationToken);
             if (string.IsNullOrEmpty(roleName))
